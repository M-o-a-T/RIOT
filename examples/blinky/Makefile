# name of your application
APPLICATION = blinky

# If no BOARD is found in the environment, use this default:
BOARD ?= native

# This has to be the absolute path to the RIOT base directory:
RIOTBASE ?= $(CURDIR)/../..

# Comment this out to disable code in RIOT that does safety checking
# which is not needed in a production environment but helps in the
# development process:
DEVELHELP ?= 1

<<<<<<< HEAD
CFLAGS += -DSTDIO_UART_PORT=0
=======
CFLAGS += -DUART_TXBUF_SIZE=4
>>>>>>> 567ec4c7

# Change this to 0 show compiler invocation lines by default:
QUIET ?= 1

# Use a peripheral timer for the delay, if available
FEATURES_OPTIONAL += periph_timer

include $(RIOTBASE)/Makefile.include<|MERGE_RESOLUTION|>--- conflicted
+++ resolved
@@ -12,11 +12,7 @@
 # development process:
 DEVELHELP ?= 1
 
-<<<<<<< HEAD
-CFLAGS += -DSTDIO_UART_PORT=0
-=======
-CFLAGS += -DUART_TXBUF_SIZE=4
->>>>>>> 567ec4c7
+CFLAGS += -DSTDIO_UART_PORT=0 -DUART_TXBUF_SIZE=4
 
 # Change this to 0 show compiler invocation lines by default:
 QUIET ?= 1
