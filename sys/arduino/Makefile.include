--- conflicted
+++ resolved
@@ -20,14 +20,5 @@
 # include the Arduino headers
 INCLUDES += -I$(RIOTBASE)/sys/arduino/include
 
-<<<<<<< HEAD
-# Arduino provices C++11, which is not enabled by default in Ubuntu's avr-gcc
-# package, which is __horrible__ out of date. However, we cannot simply ignore
-# all Ubuntu users and instead simply manually enable C++11 support
-CXXEXFLAGS += -std=c++11
-
 PSEUDOMODULES += arduino_pwm
-PSEUDOMODULES += arduino_serial_stdio
-=======
-PSEUDOMODULES += arduino_pwm
->>>>>>> 93d15ac2
+PSEUDOMODULES += arduino_serial_stdio