INCLUDES = -I$(RIOTBASE)/sys/include -I../../net -I../include -I../../lib -I../../../.. -I../../../cpu/ -I$(RIOTBASE)/core/include -I../../ -Iinclude/
MODULE =cc110x_ng

DIRS =
ifneq (,$(findstring msb-430h,$(BOARD)))
	DIRS += spi 
endif
ifneq (,$(findstring msba2,$(BOARD)))
	DIRS += spi 
endif
<<<<<<< HEAD
ifneq (,$(findstring wsn430-v1_3b,$(BOARD)))
=======
ifneq (,$(findstring native,$(BOARD)))
>>>>>>> 49228c83
	DIRS += spi 
endif

all: $(BINDIR)$(MODULE).a
	@for i in $(DIRS) ; do $(MAKE) -C $$i ; done ;

include $(RIOTBASE)/Makefile.base

clean::
	@for i in $(DIRS) ; do $(MAKE) -C $$i clean ; done ;
<|MERGE_RESOLUTION|>--- conflicted
+++ resolved
@@ -8,11 +8,10 @@
 ifneq (,$(findstring msba2,$(BOARD)))
 	DIRS += spi 
 endif
-<<<<<<< HEAD
 ifneq (,$(findstring wsn430-v1_3b,$(BOARD)))
-=======
+	DIRS += spi 
+endif
 ifneq (,$(findstring native,$(BOARD)))
->>>>>>> 49228c83
 	DIRS += spi 
 endif
 
